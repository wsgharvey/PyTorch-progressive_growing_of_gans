# -*- coding: utf-8 -*-
import os, scipy.misc
from glob import glob
import numpy as np 


<<<<<<< HEAD
prefix = '../datasets/'
=======
prefix = '~/datasets/'
>>>>>>> 9dbda19c

def get_img(img_path, is_crop=True, crop_h=256, resize_h=64, normalize=False):
	img = scipy.misc.imread(img_path, mode='RGB').astype(np.float)
	resize_w = resize_h
	if is_crop:
		crop_w = crop_h
		h, w = img.shape[:2]
		j = int(round((h - crop_h)/2.))
		i = int(round((w - crop_w)/2.))
		cropped_image = scipy.misc.imresize(img[j:j+crop_h, i:i+crop_w],[resize_h, resize_w])
	else:
		cropped_image = scipy.misc.imresize(img,[resize_h, resize_w])
	if normalize:
		cropped_image = cropped_image/255.0
	return np.transpose(cropped_image, [2, 0, 1])


class CelebA():
	def __init__(self, shuffle=False):
		datapath = os.path.join(prefix, 'celebA/align_5p')
		self.z_dim = 100
		self.channel = 3
		self.shuffle = shuffle
		self.data = glob(os.path.join(datapath, '*.jpg'))

	def __call__(self, batch_size, size):
		batch_number = len(self.data)/batch_size
		path_list = [self.data[i] for i in np.random.randint(len(self.data), size=batch_size)]
		file_list = [p.split('/')[-1] for p in path_list]
		batch = [get_img(img_path, True, 178, resize_h=size) for img_path in path_list]
		batch_imgs = np.array(batch).astype(np.float32)
		return batch_imgs

	def save_imgs(self, samples, file_name):
		N_samples, channel, height, width = samples.shape
		N_row = N_col = int(np.ceil(N_samples**0.5))
		combined_imgs = np.ones((channel, N_row*height, N_col*width)) * 255
		for i in range(N_row):
			for j in range(N_col):
				if i*N_col+j < samples.shape[0]:
					combined_imgs[:,i*height:(i+1)*height, j*width:(j+1)*width] = samples[i*N_col+j]
		combined_imgs = np.transpose(combined_imgs, [1, 2, 0]).astype(np.uint8)
		scipy.misc.imsave(file_name+'.png', combined_imgs)


class RandomNoiseGenerator():
	def __init__(self, size, noise_type='gaussian'):
		self.size = size
		self.noise_type = noise_type.lower()
		assert self.noise_type in ['gaussian', 'uniform']
		self.generator_map = {'gaussian': np.random.randn, 'uniform': np.random.uniform}
		if self.noise_type == 'gaussian':
			self.generator = lambda s: np.random.randn(*s)
		elif self.noise_type == 'uniform':
			self.generator = lambda s: np.random.uniform(-1, 1, size=s)

	def __call__(self, batch_size):
		return self.generator([batch_size, self.size]).astype(np.float32)
<|MERGE_RESOLUTION|>--- conflicted
+++ resolved
@@ -1,69 +1,65 @@
-# -*- coding: utf-8 -*-
-import os, scipy.misc
-from glob import glob
-import numpy as np 
-
-
-<<<<<<< HEAD
-prefix = '../datasets/'
-=======
-prefix = '~/datasets/'
->>>>>>> 9dbda19c
-
-def get_img(img_path, is_crop=True, crop_h=256, resize_h=64, normalize=False):
-	img = scipy.misc.imread(img_path, mode='RGB').astype(np.float)
-	resize_w = resize_h
-	if is_crop:
-		crop_w = crop_h
-		h, w = img.shape[:2]
-		j = int(round((h - crop_h)/2.))
-		i = int(round((w - crop_w)/2.))
-		cropped_image = scipy.misc.imresize(img[j:j+crop_h, i:i+crop_w],[resize_h, resize_w])
-	else:
-		cropped_image = scipy.misc.imresize(img,[resize_h, resize_w])
-	if normalize:
-		cropped_image = cropped_image/255.0
-	return np.transpose(cropped_image, [2, 0, 1])
-
-
-class CelebA():
-	def __init__(self, shuffle=False):
-		datapath = os.path.join(prefix, 'celebA/align_5p')
-		self.z_dim = 100
-		self.channel = 3
-		self.shuffle = shuffle
-		self.data = glob(os.path.join(datapath, '*.jpg'))
-
-	def __call__(self, batch_size, size):
-		batch_number = len(self.data)/batch_size
-		path_list = [self.data[i] for i in np.random.randint(len(self.data), size=batch_size)]
-		file_list = [p.split('/')[-1] for p in path_list]
-		batch = [get_img(img_path, True, 178, resize_h=size) for img_path in path_list]
-		batch_imgs = np.array(batch).astype(np.float32)
-		return batch_imgs
-
-	def save_imgs(self, samples, file_name):
-		N_samples, channel, height, width = samples.shape
-		N_row = N_col = int(np.ceil(N_samples**0.5))
-		combined_imgs = np.ones((channel, N_row*height, N_col*width)) * 255
-		for i in range(N_row):
-			for j in range(N_col):
-				if i*N_col+j < samples.shape[0]:
-					combined_imgs[:,i*height:(i+1)*height, j*width:(j+1)*width] = samples[i*N_col+j]
-		combined_imgs = np.transpose(combined_imgs, [1, 2, 0]).astype(np.uint8)
-		scipy.misc.imsave(file_name+'.png', combined_imgs)
-
-
-class RandomNoiseGenerator():
-	def __init__(self, size, noise_type='gaussian'):
-		self.size = size
-		self.noise_type = noise_type.lower()
-		assert self.noise_type in ['gaussian', 'uniform']
-		self.generator_map = {'gaussian': np.random.randn, 'uniform': np.random.uniform}
-		if self.noise_type == 'gaussian':
-			self.generator = lambda s: np.random.randn(*s)
-		elif self.noise_type == 'uniform':
-			self.generator = lambda s: np.random.uniform(-1, 1, size=s)
-
-	def __call__(self, batch_size):
-		return self.generator([batch_size, self.size]).astype(np.float32)
+# -*- coding: utf-8 -*-
+import os, scipy.misc
+from glob import glob
+import numpy as np 
+
+
+prefix = '~/datasets/'
+
+def get_img(img_path, is_crop=True, crop_h=256, resize_h=64, normalize=False):
+	img = scipy.misc.imread(img_path, mode='RGB').astype(np.float)
+	resize_w = resize_h
+	if is_crop:
+		crop_w = crop_h
+		h, w = img.shape[:2]
+		j = int(round((h - crop_h)/2.))
+		i = int(round((w - crop_w)/2.))
+		cropped_image = scipy.misc.imresize(img[j:j+crop_h, i:i+crop_w],[resize_h, resize_w])
+	else:
+		cropped_image = scipy.misc.imresize(img,[resize_h, resize_w])
+	if normalize:
+		cropped_image = cropped_image/255.0
+	return np.transpose(cropped_image, [2, 0, 1])
+
+
+class CelebA():
+	def __init__(self, shuffle=False):
+		datapath = os.path.join(prefix, 'celebA/align_5p')
+		self.z_dim = 100
+		self.channel = 3
+		self.shuffle = shuffle
+		self.data = glob(os.path.join(datapath, '*.jpg'))
+
+	def __call__(self, batch_size, size):
+		batch_number = len(self.data)/batch_size
+		path_list = [self.data[i] for i in np.random.randint(len(self.data), size=batch_size)]
+		file_list = [p.split('/')[-1] for p in path_list]
+		batch = [get_img(img_path, True, 178, resize_h=size) for img_path in path_list]
+		batch_imgs = np.array(batch).astype(np.float32)
+		return batch_imgs
+
+	def save_imgs(self, samples, file_name):
+		N_samples, channel, height, width = samples.shape
+		N_row = N_col = int(np.ceil(N_samples**0.5))
+		combined_imgs = np.ones((channel, N_row*height, N_col*width)) * 255
+		for i in range(N_row):
+			for j in range(N_col):
+				if i*N_col+j < samples.shape[0]:
+					combined_imgs[:,i*height:(i+1)*height, j*width:(j+1)*width] = samples[i*N_col+j]
+		combined_imgs = np.transpose(combined_imgs, [1, 2, 0]).astype(np.uint8)
+		scipy.misc.imsave(file_name+'.png', combined_imgs)
+
+
+class RandomNoiseGenerator():
+	def __init__(self, size, noise_type='gaussian'):
+		self.size = size
+		self.noise_type = noise_type.lower()
+		assert self.noise_type in ['gaussian', 'uniform']
+		self.generator_map = {'gaussian': np.random.randn, 'uniform': np.random.uniform}
+		if self.noise_type == 'gaussian':
+			self.generator = lambda s: np.random.randn(*s)
+		elif self.noise_type == 'uniform':
+			self.generator = lambda s: np.random.uniform(-1, 1, size=s)
+
+	def __call__(self, batch_size):
+		return self.generator([batch_size, self.size]).astype(np.float32)